--- conflicted
+++ resolved
@@ -5,11 +5,7 @@
 author:              Dave Laing
 maintainer:          dave.laing.80@gmail.com
 copyright:           Copyright (c) 2017, Commonwealth Scientific and Industrial Research Organisation (CSIRO) ABN 41 687 119 230.
-<<<<<<< HEAD
 description:         Integrates the <https://hackage.haskell.org/package/hedgehog hedgehog testing library> with the <https://hackage.haskell.org/package/tasty tasty testing framework>.
-=======
-description:         Integrates the hedgehog testing library with the tasty testing framework. 
->>>>>>> 214f4496
 category:            Testing
 synopsis:            Integration for tasty and hedgehog.
 homepage:            https://github.com/qfpl/tasty-hedghog
